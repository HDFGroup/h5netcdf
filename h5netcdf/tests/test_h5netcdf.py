import netCDF4
import numpy as np
import gc
import re

import h5netcdf
from h5netcdf import legacyapi
from h5netcdf.compat import PY2, unicode
import h5py
import pytest

from pytest import raises

try:
    from unittest import mock
except ImportError:
    import mock


@pytest.fixture
def tmp_netcdf(tmpdir):
    return str(tmpdir.join('testfile.nc'))


def string_to_char(arr):
    """Like nc4.stringtochar, but faster and more flexible.
    """
    # ensure the array is contiguous
    arr = np.array(arr, copy=False, order='C')
    kind = arr.dtype.kind
    if kind not in ['U', 'S']:
        raise ValueError('argument must be a string')
    return arr.reshape(arr.shape + (1,)).view(kind + '1')


def array_equal(a, b):
    a, b = map(np.array, (a[...], b[...]))
    if a.shape != b.shape:
        return False
    try:
        return np.allclose(a, b)
    except TypeError:
        return (a == b).all()


_char_array = string_to_char(np.array(['a', 'b', 'c', 'foo', 'bar', 'baz'],
                                      dtype='S'))

_string_array = np.array([['foobar0', 'foobar1', 'foobar3'],
                          ['foofoofoo', 'foofoobar', 'foobarbar']])

def is_h5py_char_working(tmp_netcdf, name):
    # https://github.com/Unidata/netcdf-c/issues/298
    with h5py.File(tmp_netcdf, 'r') as ds:
        v = ds[name]
        try:
            assert array_equal(v, _char_array)
            return True
        except Exception as e:
            if re.match("^Can't read data", e.args[0]):
                return False
            else:
                raise

def write_legacy_netcdf(tmp_netcdf, write_module):
    ds = write_module.Dataset(tmp_netcdf, 'w')
    ds.setncattr('global', 42)
    ds.other_attr = 'yes'
    ds.createDimension('x', 4)
    ds.createDimension('y', 5)
    ds.createDimension('z', 6)
    ds.createDimension('empty', 0)
    ds.createDimension('string3', 3)

    v = ds.createVariable('foo', float, ('x', 'y'), chunksizes=(4, 5),
                          zlib=True)
    v[...] = 1
    v.setncattr('units', 'meters')

    v = ds.createVariable('y', int, ('y',), fill_value=-1)
    v[:4] = np.arange(4)

    v = ds.createVariable('z', 'S1', ('z', 'string3'), fill_value=b'X')
    v[...] = _char_array

    v = ds.createVariable('scalar', np.float32, ())
    v[...] = 2.0

    # test creating a scalar with compression option (with should be ignored)
    v = ds.createVariable('intscalar', np.int64, (), zlib=6, fill_value=None)
    v[...] = 2

    with raises((h5netcdf.CompatibilityError, TypeError)):
        ds.createVariable('boolean', np.bool_, ('x'))

    g = ds.createGroup('subgroup')
    v = g.createVariable('subvar', np.int32, ('x',))
    v[...] = np.arange(4.0)

    g.createDimension('y', 10)
    g.createVariable('y_var', float, ('y',))

    ds.createDimension('mismatched_dim', 1)
    ds.createVariable('mismatched_dim', int, ())

    v = ds.createVariable('var_len_str', str, ('x'))
    v[0] = u'foo'

    ds.close()


def write_h5netcdf(tmp_netcdf):
    ds = h5netcdf.File(tmp_netcdf, 'w')
    ds.attrs['global'] = 42
    ds.attrs['other_attr'] = 'yes'
    ds.dimensions = {'x': 4, 'y': 5, 'z': 6, 'empty': 0}

    v = ds.create_variable('foo', ('x', 'y'), float, chunks=(4, 5),
                           compression='gzip', shuffle=True)
    v[...] = 1
    v.attrs['units'] = 'meters'

    v = ds.create_variable('y', ('y',), int, fillvalue=-1)
    v[:4] = np.arange(4)

    v = ds.create_variable('z', ('z', 'string3'), data=_char_array,
                           fillvalue=b'X')

    v = ds.create_variable('scalar', data=np.float32(2.0))

    v = ds.create_variable('intscalar', data=np.int64(2))

    with raises((h5netcdf.CompatibilityError, TypeError)):
        ds.create_variable('boolean', data=True)

    g = ds.create_group('subgroup')
    v = g.create_variable('subvar', ('x',), np.int32)
    v[...] = np.arange(4.0)
    with raises(AttributeError):
        v.attrs['_Netcdf4Dimid'] = -1

    g.dimensions['y'] = 10
    g.create_variable('y_var', ('y',), float)
    g.flush()

    ds.dimensions['mismatched_dim'] = 1
    ds.create_variable('mismatched_dim', dtype=int)
    ds.flush()

    dt = h5py.special_dtype(vlen=unicode)
    v = ds.create_variable('var_len_str', ('x',), dtype=dt)
    v[0] = u'foo'

    ds.close()


def read_legacy_netcdf(tmp_netcdf, read_module, write_module):
    ds = read_module.Dataset(tmp_netcdf, 'r')
    assert ds.ncattrs() == ['global', 'other_attr']
    assert ds.getncattr('global') == 42
    if not PY2 and write_module is not netCDF4:
        # skip for now: https://github.com/Unidata/netcdf4-python/issues/388
        assert ds.other_attr == 'yes'
    with pytest.raises(AttributeError):
        ds.does_not_exist
    assert set(ds.dimensions) == set(['x', 'y', 'z', 'empty', 'string3',
                                      'mismatched_dim'])
    assert set(ds.variables) == set(['foo', 'y', 'z', 'intscalar', 'scalar',
                                     'var_len_str', 'mismatched_dim'])
    assert set(ds.groups) == set(['subgroup'])
    assert ds.parent is None

    v = ds.variables['foo']
    assert array_equal(v, np.ones((4, 5)))
    assert v.dtype == float
    assert v.dimensions == ('x', 'y')
    assert v.ndim == 2
    assert v.ncattrs() == ['units']
    if not PY2 and write_module is not netCDF4:
        assert v.getncattr('units') == 'meters'
    assert tuple(v.chunking()) == (4, 5)
    assert v.filters() == {'complevel': 4, 'fletcher32': False,
                           'shuffle': True, 'zlib': True}

    v = ds.variables['y']
    assert array_equal(v, np.r_[np.arange(4), [-1]])
    assert v.dtype == int
    assert v.dimensions == ('y',)
    assert v.ndim == 1
    assert v.ncattrs() == ['_FillValue']
    assert v.getncattr('_FillValue') == -1
    assert v.chunking() == 'contiguous'
    assert v.filters() == {'complevel': 0, 'fletcher32': False,
                           'shuffle': False, 'zlib': False}
    ds.close()

    #Check the behavior if h5py. Cannot expect h5netcdf to overcome these errors:
    if is_h5py_char_working(tmp_netcdf, 'z'):
        ds = read_module.Dataset(tmp_netcdf, 'r')
        v = ds.variables['z']
        assert array_equal(v, _char_array)
        assert v.dtype == 'S1'
        assert v.ndim == 2
        assert v.dimensions == ('z', 'string3')
        assert v.ncattrs() == ['_FillValue']
        assert v.getncattr('_FillValue') == b'X'
    else:
        ds = read_module.Dataset(tmp_netcdf, 'r')

    v = ds.variables['scalar']
    assert array_equal(v, np.array(2.0))
    assert v.dtype == 'float32'
    assert v.ndim == 0
    assert v.dimensions == ()
    assert v.ncattrs() == []

    v = ds.variables['intscalar']
    assert array_equal(v, np.array(2))
    assert v.dtype == 'int64'
    assert v.ndim == 0
    assert v.dimensions == ()
    assert v.ncattrs() == []

    v = ds.variables['var_len_str']
    assert v.dtype == str
    assert v[0] == u'foo'

    v = ds.groups['subgroup'].variables['subvar']
    assert ds.groups['subgroup'].parent is ds
    assert array_equal(v, np.arange(4.0))
    assert v.dtype == 'int32'
    assert v.ndim == 1
    assert v.dimensions == ('x',)
    assert v.ncattrs() == []

    v = ds.groups['subgroup'].variables['y_var']
    assert v.shape == (10,)
    assert 'y' in ds.groups['subgroup'].dimensions

    ds.close()


def read_h5netcdf(tmp_netcdf, write_module):
    ds = h5netcdf.File(tmp_netcdf, 'r')
    assert ds.name == '/'
    assert list(ds.attrs) == ['global', 'other_attr']
    assert ds.attrs['global'] == 42
    if not PY2 and write_module is not netCDF4:
        # skip for now: https://github.com/Unidata/netcdf4-python/issues/388
        assert ds.attrs['other_attr'] == 'yes'
    assert set(ds.dimensions) == set(['x', 'y', 'z', 'empty', 'string3', 'mismatched_dim'])
    assert set(ds.variables) == set(['foo', 'y', 'z', 'intscalar', 'scalar',
                                     'var_len_str', 'mismatched_dim'])
    assert set(ds.groups) == set(['subgroup'])
    assert ds.parent is None

    v = ds['foo']
    assert v.name == '/foo'
    assert array_equal(v, np.ones((4, 5)))
    assert v.dtype == float
    assert v.dimensions == ('x', 'y')
    assert v.ndim == 2
    assert list(v.attrs) == ['units']
    if not PY2 and write_module is not netCDF4:
        assert v.attrs['units'] == 'meters'
    assert v.chunks == (4, 5)
    assert v.compression == 'gzip'
    assert v.compression_opts == 4
    assert not v.fletcher32
    assert v.shuffle

    v = ds['y']
    assert array_equal(v, np.r_[np.arange(4), [-1]])
    assert v.dtype == int
    assert v.dimensions == ('y',)
    assert v.ndim == 1
    assert list(v.attrs) == ['_FillValue']
    assert v.attrs['_FillValue'] == -1
    assert v.chunks == None
    assert v.compression == None
    assert v.compression_opts == None
    assert not v.fletcher32
    assert not v.shuffle
    ds.close()

    if is_h5py_char_working(tmp_netcdf, 'z'):
        ds = h5netcdf.File(tmp_netcdf, 'r')
        v = ds['z']
        assert v.dtype == 'S1'
        assert v.ndim == 2
        assert v.dimensions == ('z', 'string3')
        assert list(v.attrs) == ['_FillValue']
        assert v.attrs['_FillValue'] == b'X'
    else:
        ds = h5netcdf.File(tmp_netcdf, 'r')

    v = ds['scalar']
    assert array_equal(v, np.array(2.0))
    assert v.dtype == 'float32'
    assert v.ndim == 0
    assert v.dimensions == ()
    assert list(v.attrs) == []

    v = ds.variables['intscalar']
    assert array_equal(v, np.array(2))
    assert v.dtype == 'int64'
    assert v.ndim == 0
    assert v.dimensions == ()
    assert list(v.attrs) == []

    v = ds['var_len_str']
    assert h5py.check_dtype(vlen=v.dtype) == unicode
    assert v[0] == u'foo'

    v = ds['/subgroup/subvar']
    assert v is ds['subgroup']['subvar']
    assert v is ds['subgroup/subvar']
    assert v is ds['subgroup']['/subgroup/subvar']
    assert v.name == '/subgroup/subvar'
    assert ds['subgroup'].name == '/subgroup'
    assert ds['subgroup'].parent is ds
    assert array_equal(v, np.arange(4.0))
    assert v.dtype == 'int32'
    assert v.ndim == 1
    assert v.dimensions == ('x',)
    assert list(v.attrs) == []

    assert ds['/subgroup/y_var'].shape == (10,)
    assert ds['/subgroup'].dimensions['y'] == 10

    ds.close()


def roundtrip_legacy_netcdf(tmp_netcdf, read_module, write_module):
    write_legacy_netcdf(tmp_netcdf, write_module)
    read_legacy_netcdf(tmp_netcdf, read_module, write_module)


def test_write_legacyapi_read_netCDF4(tmp_netcdf):
    roundtrip_legacy_netcdf(tmp_netcdf, netCDF4, legacyapi)


def test_roundtrip_h5netcdf_legacyapi(tmp_netcdf):
    roundtrip_legacy_netcdf(tmp_netcdf, legacyapi, legacyapi)


def test_write_netCDF4_read_legacyapi(tmp_netcdf):
    roundtrip_legacy_netcdf(tmp_netcdf, legacyapi, netCDF4)


def test_write_h5netcdf_read_legacyapi(tmp_netcdf):
    write_h5netcdf(tmp_netcdf)
    read_legacy_netcdf(tmp_netcdf, legacyapi, h5netcdf)


def test_write_h5netcdf_read_netCDF4(tmp_netcdf):
    write_h5netcdf(tmp_netcdf)
    read_legacy_netcdf(tmp_netcdf, netCDF4, h5netcdf)


def test_roundtrip_h5netcdf(tmp_netcdf):
    write_h5netcdf(tmp_netcdf)
    read_h5netcdf(tmp_netcdf, h5netcdf)


def test_write_netCDF4_read_h5netcdf(tmp_netcdf):
    write_legacy_netcdf(tmp_netcdf, netCDF4)
    read_h5netcdf(tmp_netcdf, netCDF4)


def test_write_legacyapi_read_h5netcdf(tmp_netcdf):
    write_legacy_netcdf(tmp_netcdf, legacyapi)
    read_h5netcdf(tmp_netcdf, legacyapi)


def test_repr(tmp_netcdf):
    write_h5netcdf(tmp_netcdf)
    f = h5netcdf.File(tmp_netcdf, 'r')
    assert 'h5netcdf.File' in repr(f)
    assert 'subgroup' in repr(f)
    assert 'foo' in repr(f)
    assert 'other_attr' in repr(f)

    assert 'h5netcdf.attrs.Attributes' in repr(f.attrs)
    assert 'global' in repr(f.attrs)

    d = f.dimensions
    assert 'h5netcdf.Dimensions' in repr(d)
    assert 'x=4' in repr(d)

    g = f['subgroup']
    assert 'h5netcdf.Group' in repr(g)
    assert 'subvar' in repr(g)

    v = f['foo']
    assert 'h5netcdf.Variable' in repr(v)
    assert 'float' in repr(v)
    assert 'units' in repr(v)

    f.dimensions['temp'] = None
    assert 'temp: Unlimited (current: 0)' in repr(f)
    f.resize_dimension('temp', 5)
    assert 'temp: Unlimited (current: 5)' in repr(f)

    f.close()

    assert 'Closed' in repr(f)
    assert 'Closed' in repr(d)
    assert 'Closed' in repr(g)
    assert 'Closed' in repr(v)


def test_attrs_api(tmp_netcdf):
    with h5netcdf.File(tmp_netcdf) as ds:
        ds.attrs['conventions'] = 'CF'
        ds.dimensions['x'] = 1
        v = ds.create_variable('x', ('x',), 'i4')
        v.attrs.update({'units': 'meters', 'foo': 'bar'})
    assert ds._closed
    with h5netcdf.File(tmp_netcdf) as ds:
        assert len(ds.attrs) == 1
        assert dict(ds.attrs) == {'conventions': 'CF'}
        assert list(ds.attrs) == ['conventions']
        assert dict(ds['x'].attrs) == {'units': 'meters', 'foo': 'bar'}
        assert len(ds['x'].attrs) == 2
        assert sorted(ds['x'].attrs) == ['foo', 'units']


def test_optional_netcdf4_attrs(tmp_netcdf):
    with h5py.File(tmp_netcdf) as f:
        foo_data = np.arange(50).reshape(5, 10)
        f.create_dataset('foo', data=foo_data)
        f.create_dataset('x', data=np.arange(5))
        f.create_dataset('y', data=np.arange(10))
        f['foo'].dims.create_scale(f['x'])
        f['foo'].dims.create_scale(f['y'])
        f['foo'].dims[0].attach_scale(f['x'])
        f['foo'].dims[1].attach_scale(f['y'])
    with h5netcdf.File(tmp_netcdf, 'r') as ds:
        assert ds['foo'].dimensions == ('x', 'y')
        assert ds.dimensions == {'x': 5, 'y': 10}
        assert array_equal(ds['foo'], foo_data)


def test_error_handling(tmp_netcdf):
    with h5netcdf.File(tmp_netcdf, 'w') as ds:
        ds.dimensions['x'] = 1
        with raises(ValueError):
            ds.dimensions['x'] = 2
        with raises(ValueError):
            ds.dimensions = {'x': 2}
        with raises(ValueError):
            ds.dimensions = {'y': 3}
        ds.create_variable('x', ('x',), dtype=float)
        with raises(ValueError):
            ds.create_variable('x', ('x',), dtype=float)
        ds.create_group('subgroup')
        with raises(ValueError):
            ds.create_group('subgroup')


def test_invalid_netcdf4(tmp_netcdf):
    with h5py.File(tmp_netcdf) as f:
        f.create_dataset('foo', data=np.arange(5))
        # labeled dimensions but no dimension scales
        f['foo'].dims[0].label = 'x'
    with h5netcdf.File(tmp_netcdf, 'r') as ds:
        with raises(ValueError):
            ds.variables['foo'].dimensions


def test_hierarchical_access_auto_create(tmp_netcdf):
    ds = h5netcdf.File(tmp_netcdf, 'w')
    ds.create_variable('/foo/bar', data=1)
    g = ds.create_group('foo/baz')
    g.create_variable('/foo/hello', data=2)
    assert set(ds) == set(['foo'])
    assert set(ds['foo']) == set(['bar', 'baz', 'hello'])
    ds.close()

    ds = h5netcdf.File(tmp_netcdf, 'r')
    assert set(ds) == set(['foo'])
    assert set(ds['foo']) == set(['bar', 'baz', 'hello'])
    ds.close()

def test_reading_str_array_from_netCDF4(tmp_netcdf):
    # This tests reading string variables created by netCDF4
    with netCDF4.Dataset(tmp_netcdf, 'w') as ds:
        ds.createDimension('foo1', _string_array.shape[0])
        ds.createDimension('foo2', _string_array.shape[1])
        ds.createVariable('bar', str, ('foo1', 'foo2'))
        ds.variables['bar'][:] = _string_array

    ds = h5netcdf.File(tmp_netcdf, 'r')

    v = ds.variables['bar']
    assert array_equal(v, _string_array)
    ds.close()

def test_nc_properties_new(tmp_netcdf):
    with h5netcdf.File(tmp_netcdf, 'w'):
        pass
    with h5py.File(tmp_netcdf, 'r') as f:
        assert 'h5netcdf' in f.attrs['_NCProperties']

def test_failed_read_open_and_clean_delete(tmpdir):
    # A file that does not exist but is opened for
    # reading should only raise an IOError and
    # no AttributeError at garbage collection.
    path = str(tmpdir.join('this_file_does_not_exist.nc'))
    try:
        with h5netcdf.File(path, 'r') as ds:
            pass
    except IOError:
        pass

    # Look at garbage collection:
    # A simple gc.collect() does not raise an exception.
    # Must seek the File object and imitate its del command
    # by forcing it to close.
    obj_list = gc.get_objects()
    for obj in obj_list:
        try:
            is_h5netcdf_File = isinstance(obj, h5netcdf.File)
        except AttributeError as e:
            is_h5netcdf_File = False
        if is_h5netcdf_File:
            obj.close()

def test_invalid_netcdf_warns(tmp_netcdf):
    with h5netcdf.File(tmp_netcdf, 'w') as f:
        with pytest.warns(FutureWarning):
            f.create_variable('complex', data=1j)
        with pytest.warns(FutureWarning):
            f.attrs['complex_attr'] = 1j
        with pytest.warns(FutureWarning):
            f.create_variable('lzf_compressed', data=[1], dimensions=('x'),
                              compression='lzf')
        with pytest.warns(FutureWarning):
            f.create_variable('scaleoffset', data=[1], dimensions=('x',),
                              scaleoffset=0)
    with h5py.File(tmp_netcdf) as f:
        assert '_NCProperties' not in f.attrs

def test_invalid_netcdf_error(tmp_netcdf):
    with h5netcdf.File(tmp_netcdf, 'w', invalid_netcdf=False) as f:
        with pytest.raises(h5netcdf.CompatibilityError):
            f.create_variable('complex', data=1j)
        with pytest.raises(h5netcdf.CompatibilityError):
            f.attrs['complex_attr'] = 1j
        with pytest.raises(h5netcdf.CompatibilityError):
            f.create_variable('lzf_compressed', data=[1], dimensions=('x'),
                              compression='lzf')
        with pytest.raises(h5netcdf.CompatibilityError):
            f.create_variable('scaleoffset', data=[1], dimensions=('x',),
                              scaleoffset=0)

def test_invalid_netcdf_okay(tmp_netcdf):
    with h5netcdf.File(tmp_netcdf, 'w', invalid_netcdf=True) as f:
        f.create_variable('complex', data=1j)
        f.attrs['complex_attr'] = 1j
        f.create_variable('lzf_compressed', data=[1], dimensions=('x'),
                          compression='lzf')
        f.create_variable('scaleoffset', data=[1], dimensions=('x',),
                          scaleoffset=0)
    with h5netcdf.File(tmp_netcdf) as f:
        assert f['complex'][...] == 1j
        assert f.attrs['complex_attr'] == 1j
        np.testing.assert_equal(f['lzf_compressed'][:], [1])
        np.testing.assert_equal(f['scaleoffset'][:], [1])
    with h5py.File(tmp_netcdf) as f:
        assert '_NCProperties' not in f.attrs

def test_invalid_then_valid_no_ncproperties(tmp_netcdf):
    with h5netcdf.File(tmp_netcdf, invalid_netcdf=True):
        pass
    with h5netcdf.File(tmp_netcdf):
        pass
    with h5py.File(tmp_netcdf) as f:
        # still not a valid netcdf file
        assert '_NCProperties' not in f.attrs

def test_creating_and_resizing_unlimited_dimensions(tmp_netcdf):
    with h5netcdf.File(tmp_netcdf) as f:
        f.dimensions['x'] = None
        f.dimensions['y'] = 15
        f.dimensions['z'] = None
        f.resize_dimension('z', 20)

        with pytest.raises(ValueError) as e:
            f.resize_dimension('y', 20)
        assert e.value.args[0] == (
            "Dimension 'y' is not unlimited and thus cannot be resized.")

    # Assert some behavior observed by using the C netCDF bindings.
    with h5py.File(tmp_netcdf) as f:
        assert f["x"].shape == (0,)
        assert f["x"].maxshape == (None,)
        assert f["y"].shape == (15,)
        assert f["y"].maxshape == (15,)
        assert f["z"].shape == (20,)
        assert f["z"].maxshape == (None,)

def test_creating_variables_with_unlimited_dimensions(tmp_netcdf):
    with h5netcdf.File(tmp_netcdf) as f:
        f.dimensions['x'] = None
        f.dimensions['y'] = 2

        # Creating a variable without data will initialize an array with zero
        # length.
        f.create_variable('dummy', dimensions=('x', 'y'), dtype=np.int64)
        assert f.variables["dummy"].shape == (0, 2)
        assert f.variables["dummy"]._h5ds.maxshape == (None, 2)

        # Trying to create a variable while the current size of the dimension
        # is still zero will fail.
        with pytest.raises(ValueError) as e:
            f.create_variable('dummy2', data=np.array([[1, 2], [3, 4]]),
                              dimensions=('x', 'y'))
        assert e.value.args[0] == "Shape tuple is incompatible with data"

        # Resize data.
        assert f.variables["dummy"].shape == (0, 2)
        f.resize_dimension('x', 3)
        # This will also force a resize of the existing variables and it will
        # be padded with zeros..
        np.testing.assert_allclose(f.variables["dummy"], np.zeros((3, 2)))

        # Creating another variable with no data will now also take the shape
        # of the current dimensions.
        f.create_variable('dummy3', dimensions=('x', 'y'), dtype=np.int64)
        assert f.variables["dummy3"].shape == (3, 2)
        assert f.variables["dummy3"]._h5ds.maxshape == (None, 2)

    # Close and read again to also test correct parsing of unlimited
    # dimensions.
    with h5netcdf.File(tmp_netcdf) as f:
        assert f.dimensions['x'] is None
        assert f._h5file['x'].maxshape == (None,)
        assert f._h5file['x'].shape == (3,)

        assert f.dimensions['y'] == 2
        assert f._h5file['y'].maxshape == (2,)
        assert f._h5file['y'].shape == (2,)

def test_writing_to_an_unlimited_dimension(tmp_netcdf):
    with h5netcdf.File(tmp_netcdf) as f:
        # Two dimensions, only one is unlimited.
        f.dimensions['x'] = None
        f.dimensions['y'] = 3

        # Cannot create it without first resizing it.
        with pytest.raises(ValueError) as e:
            f.create_variable('dummy1', data=np.array([[1, 2, 3]]),
                              dimensions=('x', 'y'))
            assert e.value.args[0] == "Shape tuple is incompatible with data"

        # Without data.
        f.create_variable('dummy1', dimensions=('x', 'y'), dtype=np.int64)
        f.create_variable('dummy2', dimensions=('x', 'y'), dtype=np.int64)
        f.create_variable('dummy3', dimensions=('x', 'y'), dtype=np.int64)
        g = f.create_group('test')
        g.create_variable('dummy4', dimensions=('y', 'x', 'x'), dtype=np.int64)
        g.create_variable('dummy5', dimensions=('y', 'y'), dtype=np.int64)

        assert f.variables['dummy1'].shape == (0, 3)
        assert f.variables['dummy2'].shape == (0, 3)
        assert f.variables['dummy3'].shape == (0, 3)
        assert g.variables['dummy4'].shape == (3, 0, 0)
        assert g.variables['dummy5'].shape == (3, 3)
        f.resize_dimension("x", 2)
        assert f.variables['dummy1'].shape == (2, 3)
        assert f.variables['dummy2'].shape == (2, 3)
        assert f.variables['dummy3'].shape == (2, 3)
        assert g.variables['dummy4'].shape == (3, 2, 2)
        assert g.variables['dummy5'].shape == (3, 3)

        f.variables['dummy2'][:] = [[1, 2, 3], [5, 6, 7]]
        np.testing.assert_allclose(f.variables['dummy2'],
                                   [[1, 2, 3], [5, 6, 7]])

        f.variables['dummy3'][...] = [[1, 2, 3], [5, 6, 7]]
        np.testing.assert_allclose(f.variables['dummy3'],
                                   [[1, 2, 3], [5, 6, 7]])

def test_c_api_can_read_unlimited_dimensions(tmp_netcdf):
    with h5netcdf.File(tmp_netcdf) as f:
        # Three dimensions, only one is limited.
        f.dimensions['x'] = None
        f.dimensions['y'] = 3
        f.dimensions['z'] = None
        f.create_variable('dummy1', dimensions=('x', 'y'), dtype=np.int64)
        f.create_variable('dummy2', dimensions=('y', 'x', 'x'), dtype=np.int64)
        g = f.create_group('test')
        g.create_variable('dummy3', dimensions=('y', 'y'), dtype=np.int64)
        g.create_variable('dummy4', dimensions=('z', 'z'), dtype=np.int64)
        f.resize_dimension('x', 2)

    with netCDF4.Dataset(tmp_netcdf) as f:
        assert f.dimensions['x'].size == 2
        assert f.dimensions['x'].isunlimited() is True
        assert f.dimensions['y'].size == 3
        assert f.dimensions['y'].isunlimited() is False
        assert f.dimensions['z'].size == 0
        assert f.dimensions['z'].isunlimited() is True

        assert f.variables['dummy1'].shape == (2, 3)
        assert f.variables['dummy2'].shape == (3, 2, 2)
        g = f.groups["test"]
        assert g.variables['dummy3'].shape == (3, 3)
        assert g.variables['dummy4'].shape == (0, 0)

def test_reading_unlimited_dimensions_created_with_c_api(tmp_netcdf):
    with netCDF4.Dataset(tmp_netcdf, "w") as f:
        f.createDimension('x', None)
        f.createDimension('y', 3)
        f.createDimension('z', None)

        dummy1 = f.createVariable('dummy1', float, ('x', 'y'))
        f.createVariable('dummy2', float, ('y', 'x', 'x'))
        g = f.createGroup('test')
        g.createVariable('dummy3', float, ('y', 'y'))
        g.createVariable('dummy4', float, ('z', 'z'))

        # Assign something to trigger a resize.
        dummy1[:] = [[1, 2, 3], [4, 5, 6]]

    with h5netcdf.File(tmp_netcdf) as f:
        assert f.dimensions['x'] is None
        assert f.dimensions['y'] == 3
        assert f.dimensions['z'] is None

        # This is parsed correctly due to h5netcdf's init trickery.
        assert f._current_dim_sizes['x'] == 2
        assert f._current_dim_sizes['y'] == 3
        assert f._current_dim_sizes['z'] == 0

        # But the actual data-set and arrays are not correct.
        assert f['dummy1'].shape == (2, 3)
        # XXX: This array has some data with dimension x - netcdf does not
        # appear to keep dimensions consistent.
        assert f['dummy2'].shape == (3, 0, 0)
        f.groups['test']['dummy3'].shape == (3, 3)
        f.groups['test']['dummy4'].shape == (0, 0)


<<<<<<< HEAD
def test_mocked_remote_open_with_h5pyd():
    path = 'http://test.url'
    with mock.patch.object(h5netcdf.Group, '__init__', lambda a, b, c: None), \
            mock.patch('h5netcdf.core.no_h5pyd', False), \
            mock.patch('h5pyd.File') as mock_h5pyd_open:
        h5netcdf.File(path, 'r')
        mock_h5pyd_open.assert_called_with(path, 'r')


def test_mocked_remote_open_without_h5pyd_raises():
    with mock.patch('h5netcdf.core.no_h5pyd', True):
        with pytest.raises(RuntimeError):
            h5netcdf.File('http://test.url', 'r')
=======
def test_reading_unused_unlimited_dimension(tmp_netcdf):
    """Test reading a file with unused dimension of unlimited size"""
    with h5netcdf.File(tmp_netcdf, 'w') as f:
        f.dimensions = {'x': None}
        f.resize_dimension('x', 5)
        assert f.dimensions == {'x': None}

    f = h5netcdf.File(tmp_netcdf, 'r')
>>>>>>> f23b2c16
<|MERGE_RESOLUTION|>--- conflicted
+++ resolved
@@ -744,7 +744,16 @@
         f.groups['test']['dummy4'].shape == (0, 0)
 
 
-<<<<<<< HEAD
+def test_reading_unused_unlimited_dimension(tmp_netcdf):
+    """Test reading a file with unused dimension of unlimited size"""
+    with h5netcdf.File(tmp_netcdf, 'w') as f:
+        f.dimensions = {'x': None}
+        f.resize_dimension('x', 5)
+        assert f.dimensions == {'x': None}
+
+    f = h5netcdf.File(tmp_netcdf, 'r')
+
+
 def test_mocked_remote_open_with_h5pyd():
     path = 'http://test.url'
     with mock.patch.object(h5netcdf.Group, '__init__', lambda a, b, c: None), \
@@ -757,14 +766,4 @@
 def test_mocked_remote_open_without_h5pyd_raises():
     with mock.patch('h5netcdf.core.no_h5pyd', True):
         with pytest.raises(RuntimeError):
-            h5netcdf.File('http://test.url', 'r')
-=======
-def test_reading_unused_unlimited_dimension(tmp_netcdf):
-    """Test reading a file with unused dimension of unlimited size"""
-    with h5netcdf.File(tmp_netcdf, 'w') as f:
-        f.dimensions = {'x': None}
-        f.resize_dimension('x', 5)
-        assert f.dimensions == {'x': None}
-
-    f = h5netcdf.File(tmp_netcdf, 'r')
->>>>>>> f23b2c16
+            h5netcdf.File('http://test.url', 'r')